shared_context 'users and tasks' do
  include_context 'database setup'

  before do
<<<<<<< HEAD
    [:users, :tasks, :tags, :task_tags].each { |name| conn.drop_table?(name) }

    setup.postgres.use_logger(LOGGER)

    conn.create_table :users do
      primary_key :id
      String :name
      index :name, unique: true
    end

    conn.create_table :tasks do
      primary_key :id
      Integer :user_id
      String :title
    end

    conn.create_table :tags do
      primary_key :id
      String :name
    end

    conn.create_table :task_tags do
      primary_key :tag_id, :task_id
      Integer :tag_id
      Integer :task_id
    end

=======
>>>>>>> cb6d5ba6
    conn[:users].insert id: 1, name: 'Piotr'
    conn[:tasks].insert id: 1, user_id: 1, title: 'Finish ROM'
    conn[:tags].insert id: 1, name: 'important'
    conn[:task_tags].insert(tag_id: 1, task_id: 1)
  end
end<|MERGE_RESOLUTION|>--- conflicted
+++ resolved
@@ -2,36 +2,6 @@
   include_context 'database setup'
 
   before do
-<<<<<<< HEAD
-    [:users, :tasks, :tags, :task_tags].each { |name| conn.drop_table?(name) }
-
-    setup.postgres.use_logger(LOGGER)
-
-    conn.create_table :users do
-      primary_key :id
-      String :name
-      index :name, unique: true
-    end
-
-    conn.create_table :tasks do
-      primary_key :id
-      Integer :user_id
-      String :title
-    end
-
-    conn.create_table :tags do
-      primary_key :id
-      String :name
-    end
-
-    conn.create_table :task_tags do
-      primary_key :tag_id, :task_id
-      Integer :tag_id
-      Integer :task_id
-    end
-
-=======
->>>>>>> cb6d5ba6
     conn[:users].insert id: 1, name: 'Piotr'
     conn[:tasks].insert id: 1, user_id: 1, title: 'Finish ROM'
     conn[:tags].insert id: 1, name: 'important'
